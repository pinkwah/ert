--- conflicted
+++ resolved
@@ -49,12 +49,7 @@
 
 
 cfunc.free                = cwrapper.prototype("void enkf_config_node_free( enkf_config_node )")
-<<<<<<< HEAD
-cfunc.iget_sim_days       = cwrapper.prototype("double enkf_config_node_iget_sim_days(enkf_config_node, int, int)")
-cfunc.iget_sim_time       = cwrapper.prototype("time_t enkf_config_node_iget_sim_time(enkf_config_node, int, int)")
-=======
 #cfunc.iget_sim_days       = cwrapper.prototype("double enkf_config_node_iget_sim_days(enkf_config_node, int, int)")#NB NB No more in use
 #cfunc.iget_sim_time       = cwrapper.prototype("time_t enkf_config_node_iget_sim_time(enkf_config_node, int, int)")#NB NB No more in use
->>>>>>> 7bc8826b
 cfunc.get_ref             = cwrapper.prototype("c_void_p enkf_config_node_get_ref(enkf_config_node)")
 cfunc.get_impl_type       = cwrapper.prototype("c_void_p enkf_config_node_get_impl_type(enkf_config_node)")
