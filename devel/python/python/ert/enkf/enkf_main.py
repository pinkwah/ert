--- conflicted
+++ resolved
@@ -126,13 +126,9 @@
 cfunc.get_fs                       = cwrapper.prototype("c_void_p enkf_main_get_fs(enkf_main)")
 cfunc.get_history_length           = cwrapper.prototype("int enkf_main_get_history_length(enkf_main)")
 cfunc.initialize_from_existing__   = cwrapper.prototype("void enkf_main_initialize_from_existing__(enkf_main, char*, int, int, bool_vector, char*, stringlist)")
-<<<<<<< HEAD
-cfunc.copy_ensemble                = cwrapper.prototype("void enkf_main_copy_ensemble(enkf_main, char*, int, int, char*, int, int, bool_vector, char*, stringlist)")
-=======
 cfunc.copy_ensemble                = cwrapper.prototype("void enkf_main_copy_ensemble(enkf_main, char*, int, int, char*, int, int, bool_vector, char*, stringlist)")
 cfunc.iget_member_config           = cwrapper.prototype("c_void_p enkf_main_iget_member_config(enkf_main, int)")
 cfunc.get_observations             = cwrapper.prototype("void enkf_main_get_observations(enkf_main, char*, int, long*, double*, double*)") 
 cfunc.get_observation_count        = cwrapper.prototype("int enkf_main_get_observation_count(enkf_main, char*)")
 cfunc.mount_extra_fs               = cwrapper.prototype("c_void_p enkf_main_mount_extra_fs(enkf_main, char*)")
-cfunc.get_obs                      = cwrapper.prototype("c_void_p enkf_main_get_obs(enkf_main)")
->>>>>>> fe164455
+cfunc.get_obs                      = cwrapper.prototype("c_void_p enkf_main_get_obs(enkf_main)")