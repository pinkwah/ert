--- conflicted
+++ resolved
@@ -230,31 +230,6 @@
         ContentModel.__init__(self)
 
     def initialize(self, ert):
-<<<<<<< HEAD
-
-        ert.prototype("long enkf_config_node_get_impl_type(long)")
-        ert.prototype("long enkf_config_node_get_ref(long)")
-
-        ert.prototype("long gen_kw_config_alloc_name_list(long)")
-
-        ert.prototype("long gen_data_config_get_initial_size(long)")
-
-        ert.prototype("int field_config_get_nx(long)")
-        ert.prototype("int field_config_get_ny(long)")
-        ert.prototype("int field_config_get_nz(long)")
-
-        ert.prototype("long enkf_main_get_fs(long)")
-        ert.prototype("char* enkf_fs_get_read_dir(long)")
-        ert.prototype("long enkf_fs_alloc_dirlist(long)")
-
-        ert.prototype("int plot_config_get_errorbar_max(long)")
-        ert.prototype("char* plot_config_get_path(long)")
-
-        ert.prototype("long enkf_main_get_obs(long)")
-        ert.prototype("long enkf_obs_alloc_typed_keylist(long, int)")
-
-=======
->>>>>>> bec346fe
         self.modelConnect("casesUpdated()", self.fetchContent)
 
 
