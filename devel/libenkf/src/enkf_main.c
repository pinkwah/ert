--- conflicted
+++ resolved
@@ -1368,13 +1368,10 @@
                                 step1 ,
                                 step2 );
 
-<<<<<<< HEAD
             runpath_list_add( runpath_list , 
                               iens , 
                               enkf_state_get_run_path( enkf_state ) , 
                               enkf_state_get_eclbase( enkf_state ));
-=======
->>>>>>> da0bedc4
             {
               arg_pack_type * arg_pack = arg_pack_alloc( );   // This is discarded by the enkf_state_start_forward_model__() function. */
               
@@ -1504,17 +1501,11 @@
                        int              init_step_parameters ,
                        int              start_report         ,
                        state_enum       start_state) {
-<<<<<<< HEAD
+
   bool force_init = false;
   int ens_size    = enkf_main_get_ensemble_size( enkf_main );
-
+  run_mode_type run_mode = simulate ? ENSEMBLE_EXPERIMENT : INIT_ONLY;
   {
-=======
-  run_mode_type run_mode = simulate ? ENSEMBLE_EXPERIMENT : INIT_ONLY;
-  bool initialize = enkf_main_is_not_initialized_at_all( enkf_main );
-  int ens_size = enkf_main_get_ensemble_size( enkf_main );
-  if (initialize) {
->>>>>>> da0bedc4
     stringlist_type * param_list = ensemble_config_alloc_keylist_from_var_type( enkf_main->ensemble_config , PARAMETER );
     enkf_main_initialize_from_scratch( enkf_main , param_list , 0 , ens_size - 1, force_init);
     stringlist_free( param_list );
