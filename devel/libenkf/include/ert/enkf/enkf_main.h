--- conflicted
+++ resolved
@@ -242,8 +242,28 @@
                               state_enum state);  
 
 
-<<<<<<< HEAD
-  void enkf_main_load_from_forward_model(enkf_main_type * enkf_main, bool_vector_type * iactive, stringlist_type ** realizations_msg_list);
+
+  void enkf_main_load_from_forward_model(enkf_main_type * enkf_main, int iter , bool_vector_type * iactive, stringlist_type ** realizations_msg_list);
+
+
+  void enkf_main_rank_on_observations(enkf_main_type * enkf_main,
+                                      const char * ranking_key,
+                                      const stringlist_type * obs_ranking_keys,
+                                      const int_vector_type * steps);
+
+
+
+  void enkf_main_rank_on_data(enkf_main_type * enkf_main,
+                              const char * ranking_key,
+                              const char * data_key,
+                              bool sort_increasing,
+                              int step);
+
+
+  void enkf_main_export_ranking(enkf_main_type * enkf_main, const char * ranking_key, const char * ranking_file);
+
+
+
 
 
 
@@ -308,28 +328,7 @@
   state_map_type  * enkf_main_alloc_readonly_state_map( const enkf_main_type * enkf_main , const char * case_path);
   time_map_type   * enkf_main_alloc_readonly_time_map( const enkf_main_type * enkf_main , const char * case_path );
 
-=======
-  void enkf_main_load_from_forward_model(enkf_main_type * enkf_main, int iter , bool_vector_type * iactive, stringlist_type ** realizations_msg_list);
-  
-
-  void enkf_main_rank_on_observations(enkf_main_type * enkf_main,
-                                      const char * ranking_key,
-                                      const stringlist_type * obs_ranking_keys,
-                                      const int_vector_type * steps);
-
-
-
-  void enkf_main_rank_on_data(enkf_main_type * enkf_main,
-                              const char * ranking_key,
-                              const char * data_key,
-                              bool sort_increasing,
-                              int step);
-
-
-  void enkf_main_export_ranking(enkf_main_type * enkf_main, const char * ranking_key, const char * ranking_file);
-
-  
->>>>>>> 39ac4ed1
+
 UTIL_SAFE_CAST_HEADER(enkf_main);
 UTIL_IS_INSTANCE_HEADER(enkf_main);
 
